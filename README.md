# Hugging Face Transformer submillisecond inference️ and deployment to production: 🤗 → 🤯

[![Documentation](https://img.shields.io/website?label=documentation&style=for-the-badge&up_message=online&url=https%3A%2F%2Fels-rd.github.io%2Ftransformer-deploy%2F)](https://els-rd.github.io/transformer-deploy/) [![tests](https://img.shields.io/github/workflow/status/ELS-RD/transformer-deploy/tests/main?label=tests&style=for-the-badge)](https://github.com/ELS-RD/transformer-deploy/actions/workflows/python-app.yml) [![Python 3.6](https://img.shields.io/badge/python-3.8-blue.svg?style=for-the-badge)](https://www.python.org/downloads/release/python-380/) [![Twitter Follow](https://img.shields.io/twitter/follow/pommedeterre33?color=orange&style=for-the-badge)](https://twitter.com/pommedeterre33)

### Optimize and deploy in **production** 🤗 Hugging Face Transformer models in a single command line.  

=> Up to 10X faster inference! <=

#### Why this tool?

<!--why-start-->

At [Lefebvre Dalloz](https://www.lefebvre-dalloz.fr/) we run in production *semantic search engines* in the legal domain, 
in non-marketing language it's a re-ranker, and we based ours on `Transformer`.  
In those setup, latency is key to provide good user experience, and relevancy inference is done online for hundreds of snippets per user query.  
We have tested many solutions, and below is what we found:

[`Pytorch`](https://pytorch.org/) + [`FastAPI`](https://fastapi.tiangolo.com/) = 🐢  
Most tutorials on `Transformer` deployment in production are built over Pytorch and FastAPI.
Both are great tools but not very performant in inference (actual measures below).  

[`Microsoft ONNX Runtime`](https://github.com/microsoft/onnxruntime/) + [`Nvidia Triton inference server`](https://github.com/triton-inference-server/server) = ️🏃💨  
Then, if you spend some time, you can build something over ONNX Runtime and Triton inference server.
You will usually get from 2X to 4X faster inference compared to vanilla Pytorch. It's cool!  

[`Nvidia TensorRT`](https://github.com/NVIDIA/TensorRT/)  + [`Nvidia Triton inference server`](https://github.com/triton-inference-server/server) = ⚡️🏃💨💨  
However, if you want the best in class performances on GPU, there is only a single possible combination: Nvidia TensorRT and Triton.
You will usually get 5X faster inference compared to vanilla Pytorch.  
Sometimes it can rise up to **10X faster inference**.  
Buuuuttt... TensorRT can ask some efforts to master, it requires tricks not easy to come up with, we implemented them for you!  

[Detailed tool comparison table](https://els-rd.github.io/transformer-deploy/compare/)

## Features

* Heavily optimize transformer models for inference (CPU and GPU) -> between 5X and 10X speedup
* deploy models on `Nvidia Triton` inference servers (enterprise grade), 6X faster than `FastAPI`
* add quantization support for both CPU and GPU
* simple to use: optimization done in a single command line!
* supported model: any model that can be exported to ONNX (-> most of them)
* supported tasks: document classification, token classification (NER), feature extraction (aka sentence-transformers dense embeddings), text generation

> Want to understand how it works under the hood?  
> read [🤗 Hugging Face Transformer inference UNDER 1 millisecond latency 📖](https://towardsdatascience.com/hugging-face-transformer-inference-under-1-millisecond-latency-e1be0057a51c?source=friends_link&sk=cd880e05c501c7880f2b9454830b8915)  
> <img src="resources/rabbit.jpg" width="120">

## Want to check by yourself in 3 minutes?

To have a raw idea of what kind of acceleration you will get on your own model, you can try the `docker` only run below.
For GPU run, you need to have installed on your machine Nvidia drivers and [NVIDIA Container Toolkit](https://github.com/NVIDIA/nvidia-docker).

**3 tasks are covered** below: 

* Classification, 
* feature extraction (text to dense embeddings) 
* text generation (GPT-2 style).  

Moreover, we have added a GPU `quantization` notebook to open directly on `Docker` to play with.

First, clone the repo as some commands below expect to find the `demo` folder:

```shell
git clone git@github.com:ELS-RD/transformer-deploy.git
cd transformer-deploy
# docker image may take a few minutes
<<<<<<< HEAD
docker pull ghcr.io/els-rd/transformer-deploy:0.6.0 
=======
docker pull ghcr.io/els-rd/transformer-deploy:0.5.4 
>>>>>>> f6dde830
```

### Classification/reranking (encoder model)

Classification is a common task in NLP, and large language models have shown great results.  
This task is also used for search engines to provide Google like relevancy (cf. [arxiv](https://arxiv.org/abs/1901.04085))

#### Optimize existing model

This will optimize models, generate Triton configuration and Triton folder layout in a single command:

```shell
docker run -it --rm --gpus all \
<<<<<<< HEAD
  -v $PWD:/project ghcr.io/els-rd/transformer-deploy:0.6.0 \
=======
  -v $PWD:/project ghcr.io/els-rd/transformer-deploy:0.5.4 \
>>>>>>> f6dde830
  bash -c "cd /project && \
    convert_model -m \"philschmid/MiniLM-L6-H384-uncased-sst2\" \
    --backend tensorrt onnx \
    --seq-len 16 128 128"

# output:  
# ...
# Inference done on NVIDIA GeForce RTX 3090
# latencies:
# [Pytorch (FP32)] mean=5.43ms, sd=0.70ms, min=4.88ms, max=7.81ms, median=5.09ms, 95p=7.01ms, 99p=7.53ms
# [Pytorch (FP16)] mean=6.55ms, sd=1.00ms, min=5.75ms, max=10.38ms, median=6.01ms, 95p=8.57ms, 99p=9.21ms
# [TensorRT (FP16)] mean=0.53ms, sd=0.03ms, min=0.49ms, max=0.61ms, median=0.52ms, 95p=0.57ms, 99p=0.58ms
# [ONNX Runtime (FP32)] mean=1.57ms, sd=0.05ms, min=1.49ms, max=1.90ms, median=1.57ms, 95p=1.63ms, 99p=1.76ms
# [ONNX Runtime (optimized)] mean=0.90ms, sd=0.03ms, min=0.88ms, max=1.23ms, median=0.89ms, 95p=0.95ms, 99p=0.97ms
# Each infence engine output is within 0.3 tolerance compared to Pytorch output
```

It will output mean latency and other statistics.  
Usually `Nvidia TensorRT` is the fastest option and `ONNX Runtime` is usually a strong second option.  
On ONNX Runtime, `optimized` means that kernel fusion and mixed precision are enabled.  
`Pytorch` is never competitive on transformer inference, including mixed precision, whatever the model size.  

#### Run Nvidia Triton inference server

Note that we install `transformers` at run time.  
For production, it's advised to build your own 3-line Docker image with `transformers` pre-installed.

```shell
docker run -it --rm --gpus all -p8000:8000 -p8001:8001 -p8002:8002 --shm-size 256m \
  -v $PWD/triton_models:/models nvcr.io/nvidia/tritonserver:22.07-py3 \
  bash -c "pip install transformers && tritonserver --model-repository=/models"

# output:
# ...
# I0207 09:58:32.738831 1 grpc_server.cc:4195] Started GRPCInferenceService at 0.0.0.0:8001
# I0207 09:58:32.739875 1 http_server.cc:2857] Started HTTPService at 0.0.0.0:8000
# I0207 09:58:32.782066 1 http_server.cc:167] Started Metrics Service at 0.0.0.0:8002
```

#### Query inference

Query ONNX models (replace `transformer_onnx_inference` by `transformer_tensorrt_inference` to query TensorRT engine):

```shell
curl -X POST  http://localhost:8000/v2/models/transformer_onnx_inference/versions/1/infer \
  --data-binary "@demo/infinity/query_body.bin" \
  --header "Inference-Header-Content-Length: 161"

# output:
# {"model_name":"transformer_onnx_inference","model_version":"1","parameters":{"sequence_id":0,"sequence_start":false,"sequence_end":false},"outputs":[{"name":"output","datatype":"FP32","shape":[1,2],"data":[-3.431640625,3.271484375]}]}
```

Model output is at the end of the Json (`data` field).
[More information about how to query the server from `Python`, and other languages](https://els-rd.github.io/transformer-deploy/run/).

To get very low latency inference in your Python code (no inference server): [click here](https://els-rd.github.io/transformer-deploy/python/)

### Token-classification (NER) (encoder model)

Token classification assigns a label to individual tokens in a sentence.
One of the most common token classification tasks is Named Entity Recognition (NER). 
NER attempts to find a label for each entity in a sentence, such as a person, location, or organization.

#### Optimize existing model

This will optimize models, generate Triton configuration and Triton folder layout in a single command:

```shell
docker run -it --rm --gpus all \
<<<<<<< HEAD
  -v $PWD:/project ghcr.io/els-rd/transformer-deploy:0.6.0 \
=======
  -v $PWD:/project ghcr.io/els-rd/transformer-deploy:0.5.4 \
>>>>>>> f6dde830
  bash -c "cd /project && \
    convert_model -m \"kamalkraj/bert-base-cased-ner-conll2003\" \
    --backend tensorrt onnx \
    --seq-len 16 128 128 \
    --task token-classification"

# output:  
# ...
# Inference done on Tesla T4
# latencies:
# [Pytorch (FP32)] mean=8.24ms, sd=0.46ms, min=7.66ms, max=13.91ms, median=8.20ms, 95p=8.38ms, 99p=10.01ms
# [Pytorch (FP16)] mean=6.87ms, sd=0.44ms, min=6.69ms, max=13.05ms, median=6.78ms, 95p=7.33ms, 99p=8.86ms
# [TensorRT (FP16)] mean=2.33ms, sd=0.32ms, min=2.19ms, max=4.18ms, median=2.24ms, 95p=3.00ms, 99p=4.04ms
# [ONNX Runtime (FP32)] mean=8.08ms, sd=0.33ms, min=7.78ms, max=10.61ms, median=8.06ms, 95p=8.18ms, 99p=10.55ms
# [ONNX Runtime (optimized)] mean=2.57ms, sd=0.04ms, min=2.38ms, max=2.83ms, median=2.56ms, 95p=2.68ms, 99p=2.73ms
# Each infence engine output is within 0.3 tolerance compared to Pytorch output
```

It will output mean latency and other statistics.  
Usually `Nvidia TensorRT` is the fastest option and `ONNX Runtime` is usually a strong second option.  
On ONNX Runtime, `optimized` means that kernel fusion and mixed precision are enabled.  
`Pytorch` is never competitive on transformer inference, including mixed precision, whatever the model size.  

#### Run Nvidia Triton inference server

Note that we install `transformers` at run time.  
For production, it's advised to build your own 3-line Docker image with `transformers` pre-installed.

```shell
docker run -it --rm --gpus all -p8000:8000 -p8001:8001 -p8002:8002 --shm-size 256m \
  -v $PWD/triton_models:/models nvcr.io/nvidia/tritonserver:22.07-py3 \
  bash -c "pip install transformers torch==1.12.0 -f https://download.pytorch.org/whl/cu116/torch_stable.html && \
  tritonserver --model-repository=/models"

# output:
# ...
# I0207 09:58:32.738831 1 grpc_server.cc:4195] Started GRPCInferenceService at 0.0.0.0:8001
# I0207 09:58:32.739875 1 http_server.cc:2857] Started HTTPService at 0.0.0.0:8000
# I0207 09:58:32.782066 1 http_server.cc:167] Started Metrics Service at 0.0.0.0:8002
```

#### Query inference 

Query ONNX models (replace `transformer_onnx_inference` by `transformer_tensorrt_inference` to query TensorRT engine):

```shell
curl -X POST  http://localhost:8000/v2/models/transformer_onnx_inference/versions/1/infer \
  --data-binary "@demo/infinity/query_body.bin" \
  --header "Inference-Header-Content-Length: 161"

# output:
# {"model_name":"transformer_onnx_inference","model_version":"1","outputs":[{"name":"output","datatype":"BYTES","shape":[],"data":["[{\"entity_group\": \"ORG\", \"score\": 0.9848777055740356, \"word\": \"Infinity\", \"start\": 45, \"end\": 53}]"]}]}
```

### Question Answering (encoder model)

Question Answering models can retrieve the answer to a question from a given text, which is useful for searching for an answer in a document.

#### Optimize existing model

This will optimize models, generate Triton configuration and Triton folder layout in a single command:

```shell
docker run -it --rm --gpus all \
<<<<<<< HEAD
  -v $PWD:/project ghcr.io/els-rd/transformer-deploy:0.6.0 \
=======
  -v $PWD:/project ghcr.io/els-rd/transformer-deploy:0.5.4 \
>>>>>>> f6dde830
  bash -c "cd /project && \
    convert_model -m \"distilbert-base-cased-distilled-squad\" \
    --backend tensorrt onnx \
    --seq-len 16 128 384 \
    --task question-answering"

# output:  
# ...
# Inference done on Tesla T4
# latencies:
# [Pytorch (FP32)] mean=8.24ms, sd=0.46ms, min=7.66ms, max=13.91ms, median=8.20ms, 95p=8.38ms, 99p=10.01ms
# [Pytorch (FP16)] mean=6.87ms, sd=0.44ms, min=6.69ms, max=13.05ms, median=6.78ms, 95p=7.33ms, 99p=8.86ms
# [TensorRT (FP16)] mean=2.33ms, sd=0.32ms, min=2.19ms, max=4.18ms, median=2.24ms, 95p=3.00ms, 99p=4.04ms
# [ONNX Runtime (FP32)] mean=8.08ms, sd=0.33ms, min=7.78ms, max=10.61ms, median=8.06ms, 95p=8.18ms, 99p=10.55ms
# [ONNX Runtime (optimized)] mean=2.57ms, sd=0.04ms, min=2.38ms, max=2.83ms, median=2.56ms, 95p=2.68ms, 99p=2.73ms
# Each infence engine output is within 0.3 tolerance compared to Pytorch output
```

It will output mean latency and other statistics.  
Usually `Nvidia TensorRT` is the fastest option and `ONNX Runtime` is usually a strong second option.  
On ONNX Runtime, `optimized` means that kernel fusion and mixed precision are enabled.  
`Pytorch` is never competitive on transformer inference, including mixed precision, whatever the model size.  

#### Run Nvidia Triton inference server

Note that we install `transformers` at run time.  
For production, it's advised to build your own 3-line Docker image with `transformers` pre-installed.

```shell
docker run -it --rm --gpus all -p8000:8000 -p8001:8001 -p8002:8002 --shm-size 1024m \
  -v $PWD/triton_models:/models nvcr.io/nvidia/tritonserver:22.07-py3 \
  bash -c "pip install transformers torch==1.12.0 -f https://download.pytorch.org/whl/cu116/torch_stable.html && \
  tritonserver --model-repository=/models"

# output:
# ...
# I0207 09:58:32.738831 1 grpc_server.cc:4195] Started GRPCInferenceService at 0.0.0.0:8001
# I0207 09:58:32.739875 1 http_server.cc:2857] Started HTTPService at 0.0.0.0:8000
# I0207 09:58:32.782066 1 http_server.cc:167] Started Metrics Service at 0.0.0.0:8002
```

#### Query inference 

Query ONNX models (replace `transformer_onnx_inference` by `transformer_tensorrt_inference` to query TensorRT engine):

```shell
curl -X POST  http://localhost:8000/v2/models/transformer_onnx_inference/versions/1/infer \
  --data-binary "@demo/question-answering/query_body.bin" \
  --header "Inference-Header-Content-Length: 276"

# output:
# {"model_name":"transformer_onnx_inference","model_version":"1","outputs":[{"name":"output","datatype":"BYTES","shape":[],"data":["{\"score\": 0.9925152659416199, \"start\": 34, \"end\": 40, \"answer\": \"Berlin\"}"]}]}
```
Checkout demo/question-answering/query_bin_gen.ipynb for how to generate the query_body.bin file.
More examples of inference can be found in demo/question-answering/


### Feature extraction / dense embeddings

Feature extraction in NLP is the task to convert text to dense embeddings.  
It has gained some traction as a robust way to improve search engine relevancy (increase recall).  
This project supports models from [sentence-transformers](https://github.com/UKPLab/sentence-transformers) and it requires 
a version >= V2.2.0 of sentence-transformers library.
#### Optimize existing model

```shell
docker run -it --rm --gpus all \
<<<<<<< HEAD
  -v $PWD:/project ghcr.io/els-rd/transformer-deploy:0.6.0 \
=======
  -v $PWD:/project ghcr.io/els-rd/transformer-deploy:0.5.4 \
>>>>>>> f6dde830
  bash -c "cd /project && \
    convert_model -m \"sentence-transformers/msmarco-distilbert-cos-v5\" \
    --backend tensorrt onnx \
    --task embedding \
    --seq-len 16 128 128"

# output:
# ...
# Inference done on NVIDIA GeForce RTX 3090
# latencies:
# [Pytorch (FP32)] mean=5.19ms, sd=0.45ms, min=4.74ms, max=6.64ms, median=5.03ms, 95p=6.14ms, 99p=6.26ms
# [Pytorch (FP16)] mean=5.41ms, sd=0.18ms, min=5.26ms, max=8.15ms, median=5.36ms, 95p=5.62ms, 99p=5.72ms
# [TensorRT (FP16)] mean=0.72ms, sd=0.04ms, min=0.69ms, max=1.33ms, median=0.70ms, 95p=0.78ms, 99p=0.81ms
# [ONNX Runtime (FP32)] mean=1.69ms, sd=0.18ms, min=1.62ms, max=4.07ms, median=1.64ms, 95p=1.86ms, 99p=2.44ms
# [ONNX Runtime (optimized)] mean=1.03ms, sd=0.09ms, min=0.98ms, max=2.30ms, median=1.00ms, 95p=1.15ms, 99p=1.41ms
# Each infence engine output is within 0.3 tolerance compared to Pytorch output
```

#### Run Nvidia Triton inference server

```shell
docker run -it --rm --gpus all -p8000:8000 -p8001:8001 -p8002:8002 --shm-size 256m \
  -v $PWD/triton_models:/models nvcr.io/nvidia/tritonserver:22.07-py3 \
  bash -c "pip install transformers && tritonserver --model-repository=/models"

# output:
# ...
# I0207 11:04:33.761517 1 grpc_server.cc:4195] Started GRPCInferenceService at 0.0.0.0:8001
# I0207 11:04:33.761844 1 http_server.cc:2857] Started HTTPService at 0.0.0.0:8000
# I0207 11:04:33.803373 1 http_server.cc:167] Started Metrics Service at 0.0.0.0:8002

```

#### Query inference 

```shell
curl -X POST  http://localhost:8000/v2/models/transformer_onnx_inference/versions/1/infer \
  --data-binary "@demo/infinity/query_body.bin" \
  --header "Inference-Header-Content-Length: 161"

# output:
# {"model_name":"transformer_onnx_inference","model_version":"1","parameters":{"sequence_id":0,"sequence_start":false,"sequence_end":false},"outputs":[{"name":"output","datatype":"FP32","shape":[1,768],"data":[0.06549072265625,-0.04327392578125,0.1103515625,-0.007320404052734375,...
```

### Generate text (decoder model)

Text generation seems to be the way to go for NLP.  
Unfortunately, they are slow to run, below we will accelerate the most famous of them: GPT-2.

#### GPT example
We will start with GPT-2 model example, then in the next section we will use T5-model.

#### Optimize existing model

Like before, command below will prepare Triton inference server stuff.  
One point to have in mind is that Triton run:
- inference engines (`ONNX Runtime` and `TensorRT`)
- `Python` code in charge of the `decoding` part. `Python` code delegate to Triton server the model management.

`Python` code is in `./triton_models/transformer_tensorrt_generate/1/model.py`

```shell
docker run -it --rm --gpus all \
<<<<<<< HEAD
  -v $PWD:/project ghcr.io/els-rd/transformer-deploy:0.6.0 \
=======
  -v $PWD:/project ghcr.io/els-rd/transformer-deploy:0.5.4 \
>>>>>>> f6dde830
  bash -c "cd /project && \
    convert_model -m gpt2 \
    --backend tensorrt onnx \
    --seq-len 6 256 256 \
    --task text-generation"

# output:
# ...
# Inference done on NVIDIA GeForce RTX 3090
# latencies:
# [Pytorch (FP32)] mean=9.43ms, sd=0.59ms, min=8.95ms, max=15.02ms, median=9.33ms, 95p=10.38ms, 99p=12.46ms
# [Pytorch (FP16)] mean=9.92ms, sd=0.55ms, min=9.50ms, max=15.06ms, median=9.74ms, 95p=10.96ms, 99p=12.26ms
# [TensorRT (FP16)] mean=2.19ms, sd=0.18ms, min=2.06ms, max=3.04ms, median=2.10ms, 95p=2.64ms, 99p=2.79ms
# [ONNX Runtime (FP32)] mean=4.99ms, sd=0.38ms, min=4.68ms, max=9.09ms, median=4.78ms, 95p=5.72ms, 99p=5.95ms
# [ONNX Runtime (optimized)] mean=3.93ms, sd=0.40ms, min=3.62ms, max=6.53ms, median=3.81ms, 95p=4.49ms, 99p=5.79ms
# Each infence engine output is within 0.3 tolerance compared to Pytorch output
```

Two detailed notebooks are available:

* GPT-2: <https://github.com/ELS-RD/transformer-deploy/blob/main/demo/generative-model/gpt2.ipynb>
* T5: <https://github.com/ELS-RD/transformer-deploy/blob/main/demo/generative-model/t5.ipynb>

#### Optimize existing large model

To optimize models which typically don't fit twice onto a single GPU, run the script as follows:

```shell
docker run -it --rm --shm-size=24g --ulimit memlock=-1 --ulimit stack=67108864 --gpus all \
<<<<<<< HEAD
  -v $PWD:/project ghcr.io/els-rd/transformer-deploy:0.6.0 \
=======
  -v $PWD:/project ghcr.io/els-rd/transformer-deploy:0.5.4 \
>>>>>>> f6dde830
  bash -c "cd /project && \
    convert_model -m gpt2-medium \
    --backend tensorrt onnx \
    --seq-len 6 256 256 \
    --fast \
    --atol 3 \
    --task text-generation"
```

The larger the model gets, the more likely it is that you need to also increase the absolute tolerance of the script.
Additionally, some models may return a message similar to: `Converted FP32 value in weights (either FP32 infinity or FP32 value outside FP16 range) to corresponding FP16 infinity`. It is best to test and evaluate the model afterwards to understand the implications of this conversion.

Depending on model size this may take really long. GPT Neo 2.7B can easily take 1 hour of conversion or more.

#### Run Nvidia Triton inference server

To run decoding algorithm server side, we need to install `Pytorch` on `Triton` docker image.

```shell
docker run -it --rm --gpus all -p8000:8000 -p8001:8001 -p8002:8002 --shm-size 8g \
  -v $PWD/triton_models:/models nvcr.io/nvidia/tritonserver:22.07-py3 \
  bash -c "pip install transformers torch==1.12.0 -f https://download.pytorch.org/whl/cu116/torch_stable.html && \
  tritonserver --model-repository=/models"

# output:
# ...
# I0207 10:29:19.091191 1 grpc_server.cc:4195] Started GRPCInferenceService at 0.0.0.0:8001
# I0207 10:29:19.091417 1 http_server.cc:2857] Started HTTPService at 0.0.0.0:8000
# I0207 10:29:19.132902 1 http_server.cc:167] Started Metrics Service at 0.0.0.0:8002
```

#### Query inference

Replace `transformer_onnx_generate` by `transformer_tensorrt_generate` to query `TensorRT` engine.

```shell
curl -X POST  http://localhost:8000/v2/models/transformer_onnx_generate/versions/1/infer \
  --data-binary "@demo/infinity/query_body.bin" \
  --header "Inference-Header-Content-Length: 161"

# output:
# {"model_name":"transformer_onnx_generate","model_version":"1","outputs":[{"name":"output","datatype":"BYTES","shape":[],"data":["This live event is great. I will sign-up for Infinity.\n\nI'm going to be doing a live stream of the event.\n\nI"]}]}
```

Ok, the output is not very interesting (💩 in -> 💩 out) but you get the idea.  
Source code of the generative model is in `./triton_models/transformer_tensorrt_generate/1/model.py`.  
You may want to tweak it regarding your needs (default is set for greedy search and output 64 tokens).

#### Python code

You may be interested in running optimized text generation on Python directly, without using any inference server:  

```shell
<<<<<<< HEAD
docker run -p 8888:8888 -v $PWD/demo/generative-model:/project ghcr.io/els-rd/transformer-deploy:0.6.0 \
=======
docker run -p 8888:8888 -v $PWD/demo/generative-model:/project ghcr.io/els-rd/transformer-deploy:0.5.4 \
>>>>>>> f6dde830
  bash -c "cd /project && jupyter notebook --ip 0.0.0.0 --port 8888 --no-browser --allow-root"
```

#### T5-small example
In this section we will present the t5-small model conversion.

#### Optimize existing large model

To optimize model run the script as follows:

```shell
docker run -it --rm --shm-size=24g --ulimit memlock=-1 --ulimit stack=67108864 --gpus all \
  -v $PWD:/project ghcr.io/els-rd/transformer-deploy:0.6.0 \
  bash -c "cd /project && \
    convert_model -m t5-small \
    --backend onnx \
    --seq-len 16 256 256 \
    --task text-generation \
    --nb-measures 100 \
    --generative-model t5 \
    --output triton_models"
```
#### Run Nvidia Triton inference server

To run decoding algorithm server side, we need to install `Pytorch` on `Triton` docker image.

```shell
docker run -it --rm --gpus all -p8000:8000 -p8001:8001 -p8002:8002 --shm-size 8g \
  -v $PWD/triton_models/:/models nvcr.io/nvidia/tritonserver:22.07-py3 \
  bash -c "pip install onnx onnxruntime-gpu transformers==4.21.3 git+https://github.com/ELS-RD/transformer-deploy torch==1.12.0 -f https://download.pytorch.org/whl/cu116/torch_stable.html onnx onnxruntime-gpu && \
  tritonserver --model-repository=/models"
```
To test text generation, you can try this request:
```shell
curl -X POST http://localhost:8000/v2/models/t5_model_generate/versions/1/infer --data-binary "@demo/generative-model/t5_query_body.bin" --header "Inference-Header-Content-Length: 181"

# output:
# {"model_name":"t5_model_generate","model_version":"1","outputs":[{"name":"OUTPUT_TEXT","datatype":"BYTES","shape":[],"data":["Mein Name mein Wolfgang Wolfgang und ich wohne in Berlin."]}]}
```
#### Query inference

Replace `transformer_onnx_generate` by `transformer_tensorrt_generate` to query `TensorRT` engine.

```shell
curl -X POST  http://localhost:8000/v2/models/transformer_onnx_inference/versions/1/infer \
  --data-binary "@demo/infinity/seq2seq_query_body.bin" \
  --header "Inference-Header-Content-Length: 176"
```

### Model quantization on GPU

Quantization is a generic method to get X2 speedup on top of other inference optimization.  
GPU quantization on transformers is almost never used because it requires to modify model source code.  

We have implemented in this library a mechanism which updates Hugging Face transformers library to support quantization.  
It makes it easy to use.

To play with it, open this notebook:

```shell
<<<<<<< HEAD
docker run -p 8888:8888 -v $PWD/demo/quantization:/project ghcr.io/els-rd/transformer-deploy:0.6.0 \
=======
docker run -p 8888:8888 -v $PWD/demo/quantization:/project ghcr.io/els-rd/transformer-deploy:0.5.4 \
>>>>>>> f6dde830
  bash -c "cd /project && jupyter notebook --ip 0.0.0.0 --port 8888 --no-browser --allow-root"
```

<!--why-end-->

## See our [documentation](https://els-rd.github.io/transformer-deploy/) for detailed instructions on how to use the package, including setup, GPU quantization support and Nvidia Triton inference server deployment.<|MERGE_RESOLUTION|>--- conflicted
+++ resolved
@@ -63,12 +63,8 @@
 git clone git@github.com:ELS-RD/transformer-deploy.git
 cd transformer-deploy
 # docker image may take a few minutes
-<<<<<<< HEAD
 docker pull ghcr.io/els-rd/transformer-deploy:0.6.0 
-=======
-docker pull ghcr.io/els-rd/transformer-deploy:0.5.4 
->>>>>>> f6dde830
-```
+
 
 ### Classification/reranking (encoder model)
 
@@ -81,11 +77,7 @@
 
 ```shell
 docker run -it --rm --gpus all \
-<<<<<<< HEAD
-  -v $PWD:/project ghcr.io/els-rd/transformer-deploy:0.6.0 \
-=======
-  -v $PWD:/project ghcr.io/els-rd/transformer-deploy:0.5.4 \
->>>>>>> f6dde830
+  -v $PWD:/project ghcr.io/els-rd/transformer-deploy:0.6.0 \
   bash -c "cd /project && \
     convert_model -m \"philschmid/MiniLM-L6-H384-uncased-sst2\" \
     --backend tensorrt onnx \
@@ -155,11 +147,7 @@
 
 ```shell
 docker run -it --rm --gpus all \
-<<<<<<< HEAD
-  -v $PWD:/project ghcr.io/els-rd/transformer-deploy:0.6.0 \
-=======
-  -v $PWD:/project ghcr.io/els-rd/transformer-deploy:0.5.4 \
->>>>>>> f6dde830
+  -v $PWD:/project ghcr.io/els-rd/transformer-deploy:0.6.0 \
   bash -c "cd /project && \
     convert_model -m \"kamalkraj/bert-base-cased-ner-conll2003\" \
     --backend tensorrt onnx \
@@ -224,11 +212,7 @@
 
 ```shell
 docker run -it --rm --gpus all \
-<<<<<<< HEAD
-  -v $PWD:/project ghcr.io/els-rd/transformer-deploy:0.6.0 \
-=======
-  -v $PWD:/project ghcr.io/els-rd/transformer-deploy:0.5.4 \
->>>>>>> f6dde830
+  -v $PWD:/project ghcr.io/els-rd/transformer-deploy:0.6.0 \
   bash -c "cd /project && \
     convert_model -m \"distilbert-base-cased-distilled-squad\" \
     --backend tensorrt onnx \
@@ -296,11 +280,7 @@
 
 ```shell
 docker run -it --rm --gpus all \
-<<<<<<< HEAD
-  -v $PWD:/project ghcr.io/els-rd/transformer-deploy:0.6.0 \
-=======
-  -v $PWD:/project ghcr.io/els-rd/transformer-deploy:0.5.4 \
->>>>>>> f6dde830
+  -v $PWD:/project ghcr.io/els-rd/transformer-deploy:0.6.0 \
   bash -c "cd /project && \
     convert_model -m \"sentence-transformers/msmarco-distilbert-cos-v5\" \
     --backend tensorrt onnx \
@@ -364,11 +344,7 @@
 
 ```shell
 docker run -it --rm --gpus all \
-<<<<<<< HEAD
-  -v $PWD:/project ghcr.io/els-rd/transformer-deploy:0.6.0 \
-=======
-  -v $PWD:/project ghcr.io/els-rd/transformer-deploy:0.5.4 \
->>>>>>> f6dde830
+  -v $PWD:/project ghcr.io/els-rd/transformer-deploy:0.6.0 \
   bash -c "cd /project && \
     convert_model -m gpt2 \
     --backend tensorrt onnx \
@@ -398,11 +374,7 @@
 
 ```shell
 docker run -it --rm --shm-size=24g --ulimit memlock=-1 --ulimit stack=67108864 --gpus all \
-<<<<<<< HEAD
-  -v $PWD:/project ghcr.io/els-rd/transformer-deploy:0.6.0 \
-=======
-  -v $PWD:/project ghcr.io/els-rd/transformer-deploy:0.5.4 \
->>>>>>> f6dde830
+  -v $PWD:/project ghcr.io/els-rd/transformer-deploy:0.6.0 \
   bash -c "cd /project && \
     convert_model -m gpt2-medium \
     --backend tensorrt onnx \
@@ -456,11 +428,7 @@
 You may be interested in running optimized text generation on Python directly, without using any inference server:  
 
 ```shell
-<<<<<<< HEAD
 docker run -p 8888:8888 -v $PWD/demo/generative-model:/project ghcr.io/els-rd/transformer-deploy:0.6.0 \
-=======
-docker run -p 8888:8888 -v $PWD/demo/generative-model:/project ghcr.io/els-rd/transformer-deploy:0.5.4 \
->>>>>>> f6dde830
   bash -c "cd /project && jupyter notebook --ip 0.0.0.0 --port 8888 --no-browser --allow-root"
 ```
 
@@ -521,11 +489,7 @@
 To play with it, open this notebook:
 
 ```shell
-<<<<<<< HEAD
 docker run -p 8888:8888 -v $PWD/demo/quantization:/project ghcr.io/els-rd/transformer-deploy:0.6.0 \
-=======
-docker run -p 8888:8888 -v $PWD/demo/quantization:/project ghcr.io/els-rd/transformer-deploy:0.5.4 \
->>>>>>> f6dde830
   bash -c "cd /project && jupyter notebook --ip 0.0.0.0 --port 8888 --no-browser --allow-root"
 ```
 
