#!/usr/bin/env python3

#  Copyright 2021, Lefebvre Sarrut Services
#
#  Licensed under the Apache License, Version 2.0 (the "License");
#  you may not use this file except in compliance with the License.
#  You may obtain a copy of the License at
#
#      http://www.apache.org/licenses/LICENSE-2.0
#
#  Unless required by applicable law or agreed to in writing, software
#  distributed under the License is distributed on an "AS IS" BASIS,
#  WITHOUT WARRANTIES OR CONDITIONS OF ANY KIND, either express or implied.
#  See the License for the specific language governing permissions and
#  limitations under the License.

import argparse
import logging
import os
from pathlib import Path
from typing import List

import numpy as np
import pycuda.autoinit
import tensorrt as trt
import torch
from pycuda._driver import Stream
from pytorch_quantization.nn import TensorQuantizer
from tensorrt.tensorrt import IExecutionContext, Logger, Runtime
from torch.cuda import get_device_name
from torch.cuda.amp import autocast
from transformers import AutoModelForSequenceClassification, AutoTokenizer, PreTrainedModel, PreTrainedTokenizer

from transformer_deploy.backends.ort_utils import convert_to_onnx, create_model_for_provider, optimize_onnx
from transformer_deploy.backends.trt_utils import (
    build_engine,
    get_binding_idxs,
    infer_tensorrt,
    load_engine,
    save_engine,
)
from transformer_deploy.benchmarks.utils import prepare_input, print_timings, setup_logging, track_infer_time
from transformer_deploy.templates.triton import Configuration, ModelType


def main():

    parser = argparse.ArgumentParser(
        description="optimize and deploy transformers", formatter_class=argparse.ArgumentDefaultsHelpFormatter
    )
    parser.add_argument("-m", "--model", required=True, help="path to model or URL to Hugging Face hub")
    parser.add_argument("-t", "--tokenizer", help="path to tokenizer or URL to Hugging Face hub")
    parser.add_argument(
        "--auth-token",
        default=None,
        help=(
            "HuggingFace Hub auth token. Set to `None` (default) for public models. "
            "For private models, use `True` to use local cached token, or a string of your HF API token"
        ),
    )
    parser.add_argument(
        "-b",
        "--batch-size",
        default=[1, 1, 1],
        help="batch sizes to optimize for (min, optimal, max)",
        type=int,
        nargs=3,
    )
    parser.add_argument(
        "-s",
        "--seq-len",
        default=[16, 16, 16],
        help="sequence lengths to optimize for (min, opt, max)",
        type=int,
        nargs=3,
    )
    parser.add_argument("-q", "--quantization", action="store_true", help="int-8 GPU quantization support")
    parser.add_argument("-w", "--workspace-size", default=10000, help="workspace size in MiB (TensorRT)", type=int)
    parser.add_argument("-o", "--output", default="triton_models", help="name to be used for ")
    parser.add_argument("-n", "--name", default="transformer", help="model name to be used in triton server")
    parser.add_argument("-v", "--verbose", action="store_true", help="display detailed information")
    parser.add_argument(
        "--backend",
        default=["onnx"],
        help="backend to use. One of [onnx,tensorrt, pytorch] or all",
        nargs="*",
        choices=["onnx", "tensorrt"],
    )
    parser.add_argument("--nb-instances", default=1, help="# of model instances, may improve troughput", type=int)
    parser.add_argument("--warmup", default=100, help="# of inferences to warm each model", type=int)
    parser.add_argument("--nb-measures", default=1000, help="# of inferences for benchmarks", type=int)
    parser.add_argument("--seed", default=123, help="seed for random inputs, etc.", type=int)
    parser.add_argument("--atol", default=1e-1, help="tolerance when comparing outputs to Pytorch ones", type=float)
    args, _ = parser.parse_known_args()

    setup_logging(level=logging.INFO if args.verbose else logging.WARNING)

    torch.manual_seed(args.seed)

    if isinstance(args.auth_token, str) and args.auth_token.lower() in ["true", "t"]:
        auth_token = True
    elif isinstance(args.auth_token, str):
        auth_token = args.auth_token
    else:
        auth_token = None

    Path(args.output).mkdir(parents=True, exist_ok=True)
    onnx_model_path = os.path.join(args.output, "model-original.onnx")
    onnx_optim_fp16_path = os.path.join(args.output, "model.onnx")
    tensorrt_path = os.path.join(args.output, "model.plan")

    assert torch.cuda.is_available(), "CUDA is not available. Please check your CUDA installation"
<<<<<<< HEAD
    tokenizer_path = args.tokenizer if args.tokenizer else args.model
    tokenizer: PreTrainedTokenizer = AutoTokenizer.from_pretrained(tokenizer_path)
    input_names: List[str] = tokenizer.model_input_names
    logging.info(f"axis: {input_names}")
    include_token_ids = "token_type_ids" in input_names

    model_pytorch: PreTrainedModel = AutoModelForSequenceClassification.from_pretrained(args.model)
=======
    tokenizer: PreTrainedTokenizer = AutoTokenizer.from_pretrained(args.model, use_auth_token=auth_token)
    input_names: List[str] = tokenizer.model_input_names
    logging.info(f"axis: {input_names}")
    include_token_ids = "token_type_ids" in input_names
    model_pytorch: PreTrainedModel = AutoModelForSequenceClassification.from_pretrained(
        args.model, use_auth_token=auth_token
    )
>>>>>>> e1b2f386
    model_pytorch.cuda()
    model_pytorch.eval()

    tensor_shapes = list(zip(args.batch_size, args.seq_len))
    inputs_pytorch, inputs_onnx = prepare_input(
        batch_size=tensor_shapes[-1][0], seq_len=tensor_shapes[-1][1], include_token_ids=include_token_ids
    )

    with torch.inference_mode():
        output = model_pytorch(**inputs_pytorch)
        output = output.logits  # extract the value of interest
        output_pytorch: np.ndarray = output.detach().cpu().numpy()

    logging.info(f"[Pytorch] input shape {inputs_pytorch['input_ids'].shape}")
    logging.info(f"[Pytorch] output shape: {output_pytorch.shape}")
    # create onnx model and compare results
    opset = 12
    if args.quantization:
        TensorQuantizer.use_fb_fake_quant = True
        opset = 13

    convert_to_onnx(
        model_pytorch=model_pytorch, output_path=onnx_model_path, inputs_pytorch=inputs_pytorch, opset=opset
    )
    if args.quantization:
        TensorQuantizer.use_fb_fake_quant = False
    onnx_model = create_model_for_provider(path=onnx_model_path, provider_to_use="CUDAExecutionProvider")
    output_onnx = onnx_model.run(None, inputs_onnx)
    assert np.allclose(a=output_onnx, b=output_pytorch, atol=args.atol)
    del onnx_model

    timings = {}

    with torch.inference_mode():
        for _ in range(args.warmup):
            _ = model_pytorch(**inputs_pytorch)
            torch.cuda.synchronize()
        time_buffer = []
        for _ in range(args.nb_measures):
            with track_infer_time(time_buffer):
                _ = model_pytorch(**inputs_pytorch)
                torch.cuda.synchronize()
        timings["Pytorch (FP32)"] = time_buffer
        with autocast():
            for _ in range(args.warmup):
                _ = model_pytorch(**inputs_pytorch)
                torch.cuda.synchronize()
            time_buffer = []
            for _ in range(args.nb_measures):
                with track_infer_time(time_buffer):
                    _ = model_pytorch(**inputs_pytorch)
                    torch.cuda.synchronize()
            timings["Pytorch (FP16)"] = time_buffer
    del model_pytorch

    if "tensorrt" in args.backend:
        trt_logger: Logger = trt.Logger(trt.Logger.INFO if args.verbose else trt.Logger.WARNING)
        runtime: Runtime = trt.Runtime(trt_logger)
        engine = build_engine(
            runtime=runtime,
            onnx_file_path=onnx_model_path,
            logger=trt_logger,
            min_shape=tensor_shapes[0],
            optimal_shape=tensor_shapes[1],
            max_shape=tensor_shapes[2],
            workspace_size=args.workspace_size * 1024 * 1024,
            fp16=not args.quantization,
            int8=args.quantization,
        )
        save_engine(engine=engine, engine_file_path=tensorrt_path)
        # important to check the engine has been correctly serialized
        engine = load_engine(runtime=runtime, engine_file_path=tensorrt_path)
        stream: Stream = pycuda.driver.Stream()
        context: IExecutionContext = engine.create_execution_context()
        profile_index = 0
        context.set_optimization_profile_async(profile_index=profile_index, stream_handle=stream.handle)
        # retrieve input/output IDs
        input_binding_idxs, output_binding_idxs = get_binding_idxs(engine, profile_index)  # type: List[int], List[int]
        tensorrt_output = infer_tensorrt(
            context=context,
            host_inputs=inputs_onnx,
            input_binding_idxs=input_binding_idxs,
            output_binding_idxs=output_binding_idxs,
            stream=stream,
        )
        assert np.allclose(a=tensorrt_output, b=output_pytorch, atol=args.atol), (
            f"tensorrt accuracy is too low:\n" f"Pythorch:\n{output_pytorch}\n" f"VS\n" f"TensorRT:\n{tensorrt_output}"
        )

        for _ in range(args.warmup):
            _ = infer_tensorrt(
                context=context,
                host_inputs=inputs_onnx,
                input_binding_idxs=input_binding_idxs,
                output_binding_idxs=output_binding_idxs,
                stream=stream,
            )
        time_buffer = list()
        for _ in range(args.nb_measures):
            with track_infer_time(time_buffer):
                _ = infer_tensorrt(
                    context=context,
                    host_inputs=inputs_onnx,
                    input_binding_idxs=input_binding_idxs,
                    output_binding_idxs=output_binding_idxs,
                    stream=stream,
                )
            timings["TensorRT (FP16)"] = time_buffer
        del engine, context, runtime  # delete all tensorrt objects

        conf = Configuration(
            model_name=args.name,
            model_type=ModelType.TensorRT,
            batch_size=0,
            nb_output=output_pytorch.shape[1],
            nb_instance=args.nb_instances,
            include_token_type=include_token_ids,
            workind_directory=args.output,
        )
        conf.create_folders(tokenizer=tokenizer, model_path=tensorrt_path)

    if "onnx" in args.backend:
        # create optimized onnx model and compare results
        optimize_onnx(
            onnx_path=onnx_model_path,
            onnx_optim_fp16_path=onnx_optim_fp16_path,
            use_cuda=True,
        )
        onnx_model = create_model_for_provider(path=onnx_optim_fp16_path, provider_to_use="CUDAExecutionProvider")
        # run the model (None = get all the outputs)
        output_onnx_optimised = onnx_model.run(None, inputs_onnx)
        del onnx_model
        assert np.allclose(a=output_onnx_optimised, b=output_pytorch, atol=args.atol)

        for provider, model_path, benchmar_name in [
            ("CUDAExecutionProvider", onnx_model_path, "ONNX Runtime (vanilla)"),
            ("CUDAExecutionProvider", onnx_optim_fp16_path, "ONNX Runtime (optimized)"),
        ]:
            model = create_model_for_provider(path=model_path, provider_to_use=provider)
            time_buffer = []
            for _ in range(args.warmup):
                _ = model.run(None, inputs_onnx)
            for _ in range(args.nb_measures):
                with track_infer_time(time_buffer):
                    _ = model.run(None, inputs_onnx)
            timings[benchmar_name] = time_buffer
        del model

        conf = Configuration(
            model_name=args.name,
            model_type=ModelType.ONNX,
            batch_size=0,
            nb_output=output_pytorch.shape[1],
            nb_instance=args.nb_instances,
            include_token_type=include_token_ids,
            workind_directory=args.output,
        )
        conf.create_folders(tokenizer=tokenizer, model_path=onnx_optim_fp16_path)

    print(f"Inference done on {get_device_name(0)}")
    print("latencies:")
    for name, time_buffer in timings.items():
        print_timings(name=name, timings=time_buffer)


if __name__ == "__main__":
    main()<|MERGE_RESOLUTION|>--- conflicted
+++ resolved
@@ -54,7 +54,7 @@
         "--auth-token",
         default=None,
         help=(
-            "HuggingFace Hub auth token. Set to `None` (default) for public models. "
+            "Hugging Face Hub auth token. Set to `None` (default) for public models. "
             "For private models, use `True` to use local cached token, or a string of your HF API token"
         ),
     )
@@ -110,23 +110,14 @@
     tensorrt_path = os.path.join(args.output, "model.plan")
 
     assert torch.cuda.is_available(), "CUDA is not available. Please check your CUDA installation"
-<<<<<<< HEAD
     tokenizer_path = args.tokenizer if args.tokenizer else args.model
-    tokenizer: PreTrainedTokenizer = AutoTokenizer.from_pretrained(tokenizer_path)
-    input_names: List[str] = tokenizer.model_input_names
-    logging.info(f"axis: {input_names}")
-    include_token_ids = "token_type_ids" in input_names
-
-    model_pytorch: PreTrainedModel = AutoModelForSequenceClassification.from_pretrained(args.model)
-=======
-    tokenizer: PreTrainedTokenizer = AutoTokenizer.from_pretrained(args.model, use_auth_token=auth_token)
+    tokenizer: PreTrainedTokenizer = AutoTokenizer.from_pretrained(tokenizer_path, use_auth_token=auth_token)
     input_names: List[str] = tokenizer.model_input_names
     logging.info(f"axis: {input_names}")
     include_token_ids = "token_type_ids" in input_names
     model_pytorch: PreTrainedModel = AutoModelForSequenceClassification.from_pretrained(
         args.model, use_auth_token=auth_token
     )
->>>>>>> e1b2f386
     model_pytorch.cuda()
     model_pytorch.eval()
 
