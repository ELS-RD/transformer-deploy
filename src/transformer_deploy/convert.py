--- conflicted
+++ resolved
@@ -125,31 +125,21 @@
     tensorrt_path = os.path.join(args.output, "model.plan")
 
     assert torch.cuda.is_available(), "CUDA is not available. Please check your CUDA installation"
-<<<<<<< HEAD
-    tokenizer: PreTrainedTokenizer = AutoTokenizer.from_pretrained(args.model, use_auth_token=auth_token)
-    input_names: List[str] = tokenizer.model_input_names
-    logging.info(f"axis: {input_names}")
-    include_token_ids = "token_type_ids" in input_names
-
-    if args.task == "TokenClassification":
-        from transformers import AutoModelForTokenClassification
-        model_pytorch: PreTrainedModel = AutoModelForTokenClassification.from_pretrained(
-            args.model, use_auth_token=auth_token
-        )
-    else:
-        model_pytorch: PreTrainedModel = AutoModelForSequenceClassification.from_pretrained(
-            args.model, use_auth_token=auth_token
-        )
-=======
     tokenizer_path = args.tokenizer if args.tokenizer else args.model
     tokenizer: PreTrainedTokenizer = AutoTokenizer.from_pretrained(tokenizer_path, use_auth_token=auth_token)
     input_names: List[str] = tokenizer.model_input_names
     logging.info(f"axis: {input_names}")
     include_token_ids = "token_type_ids" in input_names
-    model_pytorch: PreTrainedModel = AutoModelForSequenceClassification.from_pretrained(
-        args.model, use_auth_token=auth_token
-    )
->>>>>>> ad837a94
+
+    if args.task == "TokenClassification":
+        from transformers import AutoModelForTokenClassification
+        model_pytorch: PreTrainedModel = AutoModelForTokenClassification.from_pretrained(
+            args.model, use_auth_token=auth_token
+        )
+    else:
+        model_pytorch: PreTrainedModel = AutoModelForSequenceClassification.from_pretrained(
+            args.model, use_auth_token=auth_token
+        )
     model_pytorch.cuda()
     model_pytorch.eval()
 
