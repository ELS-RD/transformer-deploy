#!/usr/bin/env python3

#  Copyright 2022, Lefebvre Dalloz Services
#
#  Licensed under the Apache License, Version 2.0 (the "License");
#  you may not use this file except in compliance with the License.
#  You may obtain a copy of the License at
#
#      http://www.apache.org/licenses/LICENSE-2.0
#
#  Unless required by applicable law or agreed to in writing, software
#  distributed under the License is distributed on an "AS IS" BASIS,
#  WITHOUT WARRANTIES OR CONDITIONS OF ANY KIND, either express or implied.
#  See the License for the specific language governing permissions and
#  limitations under the License.

"""
This module contains code related to client interface.
"""

import argparse
import gc
import logging
import os
from pathlib import Path
from typing import Callable, Dict, List, Tuple, Type, Union

import numpy as np
import torch
from transformers import (
    AutoConfig,
    AutoModelForCausalLM,
    AutoModelForSequenceClassification,
    AutoModelForTokenClassification,
    AutoTokenizer,
    PretrainedConfig,
    PreTrainedModel,
    PreTrainedTokenizer,
)

from transformer_deploy.backends.ort_utils import (
    cpu_quantization,
    create_model_for_provider,
    inference_onnx_binding,
    optimize_onnx,
)
from transformer_deploy.backends.pytorch_utils import (
    convert_to_onnx,
    get_model_size,
    infer_classification_pytorch,
    infer_feature_extraction_pytorch,
)
from transformer_deploy.backends.st_utils import STransformerWrapper, load_sentence_transformers
from transformer_deploy.benchmarks.utils import (
    compare_outputs,
    generate_multiple_inputs,
    print_timings,
    setup_logging,
    to_numpy,
    track_infer_time,
)
from transformer_deploy.triton.configuration import Configuration, EngineType
from transformer_deploy.triton.configuration_decoder import ConfigurationDec
from transformer_deploy.triton.configuration_encoder import ConfigurationEnc
from transformer_deploy.triton.configuration_token_classifier import ConfigurationTokenClassifier
from transformer_deploy.utils.args import parse_args


def check_accuracy(
    engine_name: str,
    pytorch_output: List[torch.Tensor],
    engine_output: List[Union[np.ndarray, torch.Tensor]],
    tolerance: float,
) -> None:
    """
    Compare engine predictions with a reference.
    Assert that the difference is under a threshold.

    :param engine_name: string used in error message, if any
    :param pytorch_output: reference output used for the comparaison
    :param engine_output: output from the engine
    :param tolerance: if difference in outputs is above threshold, an error will be raised
    """
    pytorch_output = to_numpy(pytorch_output)
    engine_output = to_numpy(engine_output)
    discrepency = compare_outputs(pytorch_output=pytorch_output, engine_output=engine_output)
    assert discrepency <= tolerance, (
        f"{engine_name} discrepency is too high ({discrepency:.2f} >= {tolerance}):\n"
        f"Pythorch:\n{pytorch_output}\n"
        f"VS\n"
        f"Engine:\n{engine_output}\n"
        f"Diff:\n"
        f"{torch.asarray(pytorch_output) - torch.asarray(engine_output)}\n"
        "Tolerance can be increased with --atol parameter."
    )


def launch_inference(
    infer: Callable, inputs: List[Dict[str, Union[np.ndarray, torch.Tensor]]], nb_measures: int
) -> Tuple[List[Union[np.ndarray, torch.Tensor]], List[float]]:
    """
    Perform inference and measure latency.

    :param infer: a lambda which will perform the inference
    :param inputs: tensor compatible with the lambda (Torch tensor for Pytorch, or numpy otherwise)
    :param nb_measures: number of measures to perform for the latency measure
    :return: a tuple of model output and inference latencies
    """
    assert type(inputs) == list
    assert len(inputs) > 0
    outputs = list()
    for batch_input in inputs:
        output = infer(batch_input)
        outputs.append(output)
    time_buffer: List[int] = list()
    for _ in range(nb_measures):
        with track_infer_time(time_buffer):
            _ = infer(inputs[0])
    return outputs, time_buffer


def get_triton_output_shape(output: torch.Tensor, task: str) -> List[int]:
    triton_output_shape = list(output.shape)
    triton_output_shape[0] = -1  # dynamic batch size
    if task in ["text-generation", "token-classification"]:
        triton_output_shape[1] = -1  # dynamic sequence size
    return triton_output_shape


def main(commands: argparse.Namespace):
    setup_logging(level=logging.INFO if commands.verbose else logging.WARNING)
    logging.info("running with commands: %s", commands)
    if commands.device == "cpu" and "tensorrt" in commands.backend:
        raise Exception("can't perform inference on CPU and use Nvidia TensorRT as backend")
    if len(commands.seq_len) == len(set(commands.seq_len)) and "tensorrt" in commands.backend:
        logging.warning("having different sequence lengths may make TensorRT slower")

    torch.manual_seed(commands.seed)
    np.random.seed(commands.seed)
    torch.set_num_threads(commands.nb_threads)
    if commands.device is None:
        commands.device = "cuda" if torch.cuda.is_available() else "cpu"

    if isinstance(commands.auth_token, str) and commands.auth_token.lower() in ["true", "t"]:
        auth_token = True
    elif isinstance(commands.auth_token, str):
        auth_token = commands.auth_token
    else:
        auth_token = None
    run_on_cuda: bool = commands.device.startswith("cuda")
    Path(commands.output).mkdir(parents=True, exist_ok=True)
    onnx_model_path = os.path.join(commands.output, "model-original.onnx")
    onnx_optim_model_path = os.path.join(commands.output, "model.onnx")
    tensorrt_path = os.path.join(commands.output, "model.plan")
    if run_on_cuda:
        assert torch.cuda.is_available(), "CUDA/GPU is not available on Pytorch. Please check your CUDA installation"
    tokenizer_path = commands.tokenizer if commands.tokenizer else commands.model
    tokenizer: PreTrainedTokenizer = AutoTokenizer.from_pretrained(tokenizer_path, use_auth_token=auth_token)
    model_config: PretrainedConfig = AutoConfig.from_pretrained(pretrained_model_name_or_path=commands.model)
    input_names: List[str] = tokenizer.model_input_names
    if commands.task == "embedding":
        model_pytorch: Union[PreTrainedModel, STransformerWrapper] = load_sentence_transformers(commands.model)
    elif commands.task == "classification":
        model_pytorch = AutoModelForSequenceClassification.from_pretrained(commands.model, use_auth_token=auth_token)
    elif commands.task == "token-classification":
        model_pytorch = AutoModelForTokenClassification.from_pretrained(commands.model, use_auth_token=auth_token)
    elif commands.task == "text-generation":
        model_pytorch = AutoModelForCausalLM.from_pretrained(commands.model, use_auth_token=auth_token)
        input_names = ["input_ids"]
    else:
        raise Exception(f"unknown task: {commands.task}")

    logging.info(f"axis: {input_names}")

    model_pytorch.eval()
    if run_on_cuda:
        model_pytorch.cuda()

    tensor_shapes = list(zip(commands.batch_size, commands.seq_len))
    # take optimial size
<<<<<<< HEAD
    inputs_pytorch, _ = generate_multiple_inputs(
=======
    inputs_pytorch = generate_multiple_inputs(
>>>>>>> 5125111d
        batch_size=tensor_shapes[1][0],
        seq_len=tensor_shapes[1][1],
        input_names=input_names,
        device=commands.device,
        nb_inputs_to_gen=commands.warmup,
    )

    # create onnx model and compare results
    convert_to_onnx(
        model_pytorch=model_pytorch,
        output_path=onnx_model_path,
        inputs_pytorch=inputs_pytorch[0],
        quantization=commands.quantization,
        var_output_seq=commands.task in ["text-generation", "token-classification"],
    )

    timings = {}

    def get_pytorch_infer(model: PreTrainedModel, cuda: bool, task: str):
        if task in ["classification", "text-generation", "token-classification"]:
            return infer_classification_pytorch(model=model, run_on_cuda=cuda)
        if task == "embedding":
            return infer_feature_extraction_pytorch(model=model, run_on_cuda=cuda)
        raise Exception(f"unknown task: {task}")

    with torch.inference_mode():
        logging.info("running Pytorch (FP32) benchmark")
        pytorch_output, time_buffer = launch_inference(
            infer=get_pytorch_infer(model=model_pytorch, cuda=run_on_cuda, task=commands.task),
            inputs=inputs_pytorch,
            nb_measures=commands.nb_measures,
        )
        if commands.task == "text-generation":
            conf_class: Type[Configuration] = ConfigurationDec
        elif commands.task == "token-classification":
            conf_class: Type[Configuration] = ConfigurationTokenClassifier
        else:
            conf_class = ConfigurationEnc

        triton_conf = conf_class(
            model_name_base=commands.name,
            dim_output=get_triton_output_shape(output=pytorch_output[0], task=commands.task),
            nb_instance=commands.nb_instances,
            tensor_input_names=input_names,
            working_directory=commands.output,
            device=commands.device,
        )
        timings["Pytorch (FP32)"] = time_buffer
        if run_on_cuda and not commands.fast:
            from torch.cuda.amp import autocast

            with autocast():
                engine_name = "Pytorch (FP16)"
                logging.info("running Pytorch (FP16) benchmark")
                pytorch_fp16_output, time_buffer = launch_inference(
                    infer=get_pytorch_infer(model=model_pytorch, cuda=run_on_cuda, task=commands.task),
                    inputs=inputs_pytorch,
                    nb_measures=commands.nb_measures,
                )
                check_accuracy(
                    engine_name=engine_name,
                    pytorch_output=pytorch_output,
                    engine_output=pytorch_fp16_output,
                    tolerance=commands.atol,
                )
                timings[engine_name] = time_buffer
        elif commands.device == "cpu":
            logging.info("preparing Pytorch (INT-8) benchmark")
            model_pytorch = torch.quantization.quantize_dynamic(model_pytorch, {torch.nn.Linear}, dtype=torch.qint8)
            engine_name = "Pytorch (INT-8)"
            logging.info("running Pytorch (FP32) benchmark")
            pytorch_int8_output, time_buffer = launch_inference(
                infer=get_pytorch_infer(model=model_pytorch, cuda=run_on_cuda, task=commands.task),
                inputs=inputs_pytorch,
                nb_measures=commands.nb_measures,
            )
            check_accuracy(
                engine_name=engine_name,
                pytorch_output=pytorch_output,
                engine_output=pytorch_int8_output,
                tolerance=commands.atol,
            )
            timings[engine_name] = time_buffer
    model_pytorch.cpu()

    logging.info("cleaning up")
    if run_on_cuda:
        torch.cuda.empty_cache()
    gc.collect()

    if "tensorrt" in commands.backend:
        logging.info("preparing TensorRT (FP16) benchmark")
        try:
            import tensorrt as trt
            from tensorrt.tensorrt import ICudaEngine, Logger, Runtime

            from transformer_deploy.backends.trt_utils import build_engine, load_engine, save_engine
        except ImportError:
            raise ImportError(
                "It seems that TensorRT is not yet installed. "
                "It is required when you declare TensorRT backend."
                "Please find installation instruction on "
                "https://docs.nvidia.com/deeplearning/tensorrt/install-guide/index.html"
            )
        trt_logger: Logger = trt.Logger(trt.Logger.INFO if commands.verbose else trt.Logger.WARNING)
        runtime: Runtime = trt.Runtime(trt_logger)
        engine: ICudaEngine = build_engine(
            runtime=runtime,
            onnx_file_path=onnx_model_path,
            logger=trt_logger,
            min_shape=tensor_shapes[0],
            optimal_shape=tensor_shapes[1],
            max_shape=tensor_shapes[2],
            workspace_size=commands.workspace_size * 1024 * 1024,
            fp16=not commands.quantization,
            int8=commands.quantization,
        )
        save_engine(engine=engine, engine_file_path=tensorrt_path)
        # important to check the engine has been correctly serialized
        tensorrt_model: Callable[[Dict[str, torch.Tensor]], torch.Tensor] = load_engine(
            runtime=runtime, engine_file_path=tensorrt_path
        )

        logging.info("running TensorRT (FP16) benchmark")
        engine_name = "TensorRT (FP16)"
        tensorrt_output, time_buffer = launch_inference(
            infer=tensorrt_model, inputs=inputs_pytorch, nb_measures=commands.nb_measures
        )
        check_accuracy(
            engine_name=engine_name,
            pytorch_output=pytorch_output,
            engine_output=tensorrt_output,
            tolerance=commands.atol,
        )
        timings[engine_name] = time_buffer
        del engine, tensorrt_model, runtime  # delete all tensorrt objects
        gc.collect()
        triton_conf.create_configs(
            tokenizer=tokenizer, model_path=tensorrt_path, config=model_config, engine_type=EngineType.TensorRT
        )

    if "onnx" in commands.backend:
        num_attention_heads, hidden_size = get_model_size(path=commands.model)
        # create optimized onnx model and compare results
        optimize_onnx(
            onnx_path=onnx_model_path,
            onnx_optim_model_path=onnx_optim_model_path,
            fp16=run_on_cuda,
            use_cuda=run_on_cuda,
            num_attention_heads=num_attention_heads,
            hidden_size=hidden_size,
        )
        if commands.device == "cpu" and commands.quantization:
            cpu_quantization(input_model_path=onnx_optim_model_path, output_model_path=onnx_optim_model_path)

        ort_provider = "CUDAExecutionProvider" if run_on_cuda else "CPUExecutionProvider"
        for provider, model_path, benchmark_name in [
            (ort_provider, onnx_model_path, "ONNX Runtime (FP32)"),
            (ort_provider, onnx_optim_model_path, "ONNX Runtime (optimized)"),
        ]:
            logging.info("preparing %s benchmark", benchmark_name)
            ort_model = create_model_for_provider(
                path=model_path,
                provider_to_use=provider,
                nb_threads=commands.nb_threads,
                nb_instances=commands.nb_instances,
            )

            def infer_ort(inputs: Dict[str, torch.Tensor]) -> torch.Tensor:
                results = inference_onnx_binding(model_onnx=ort_model, inputs=inputs, device=commands.device)
                return results["output"]

            logging.info("running %s benchmark", benchmark_name)
            ort_output, time_buffer = launch_inference(
                infer=infer_ort, inputs=inputs_pytorch, nb_measures=commands.nb_measures
            )
            check_accuracy(
                engine_name=benchmark_name,
                pytorch_output=pytorch_output,
                engine_output=ort_output,
                tolerance=commands.atol,
            )
            timings[benchmark_name] = time_buffer
            del ort_model
            gc.collect()

        triton_conf.create_configs(
            tokenizer=tokenizer,
            model_path=onnx_optim_model_path,
            config=model_config,
            engine_type=EngineType.ONNX,
        )

    if run_on_cuda:
        from torch.cuda import get_device_name

        print(f"Inference done on {get_device_name(0)}")

    print("latencies:")
    for name, time_buffer in timings.items():
        print_timings(name=name, timings=time_buffer)
    print(f"Each infence engine output is within {commands.atol} tolerance compared to Pytorch output")


def entrypoint():
    args = parse_args()
    main(commands=args)


if __name__ == "__main__":
    entrypoint()<|MERGE_RESOLUTION|>--- conflicted
+++ resolved
@@ -178,11 +178,7 @@
 
     tensor_shapes = list(zip(commands.batch_size, commands.seq_len))
     # take optimial size
-<<<<<<< HEAD
-    inputs_pytorch, _ = generate_multiple_inputs(
-=======
     inputs_pytorch = generate_multiple_inputs(
->>>>>>> 5125111d
         batch_size=tensor_shapes[1][0],
         seq_len=tensor_shapes[1][1],
         input_names=input_names,
