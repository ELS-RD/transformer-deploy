#!/usr/bin/env python3

#  Copyright 2022, Lefebvre Dalloz Services
#
#  Licensed under the Apache License, Version 2.0 (the "License");
#  you may not use this file except in compliance with the License.
#  You may obtain a copy of the License at
#
#      http://www.apache.org/licenses/LICENSE-2.0
#
#  Unless required by applicable law or agreed to in writing, software
#  distributed under the License is distributed on an "AS IS" BASIS,
#  WITHOUT WARRANTIES OR CONDITIONS OF ANY KIND, either express or implied.
#  See the License for the specific language governing permissions and
#  limitations under the License.

"""
This module contains code related to client interface.
"""

import argparse
import gc
import logging
import os
from pathlib import Path
from typing import Callable, Dict, List, Tuple, Type, Union

import numpy as np
import torch
from transformers import (
    AutoConfig,
    AutoModelForCausalLM,
    AutoModelForSequenceClassification,
    AutoModelForTokenClassification,
    AutoTokenizer,
    PretrainedConfig,
    PreTrainedModel,
    PreTrainedTokenizer,
)

from transformer_deploy.backends.ort_utils import (
    cpu_quantization,
    create_model_for_provider,
    inference_onnx_binding,
    optimize_onnx,
)
from transformer_deploy.backends.pytorch_utils import (
    convert_tensors,
    convert_to_onnx,
    get_model_size,
    infer_classification_pytorch,
    infer_feature_extraction_pytorch,
)
from transformer_deploy.backends.st_utils import STransformerWrapper, load_sentence_transformers
from transformer_deploy.benchmarks.utils import (
    compare_outputs,
    generate_multiple_inputs,
    print_timings,
    setup_logging,
    to_numpy,
    track_infer_time,
)
from transformer_deploy.triton.configuration import Configuration, EngineType
from transformer_deploy.triton.configuration_decoder import ConfigurationDec
from transformer_deploy.triton.configuration_encoder import ConfigurationEnc
from transformer_deploy.triton.configuration_token_classifier import ConfigurationTokenClassifier
from transformer_deploy.utils.args import parse_args


def check_accuracy(
    engine_name: str,
    pytorch_output: List[torch.Tensor],
    engine_output: List[Union[np.ndarray, torch.Tensor]],
    tolerance: float,
) -> None:
    """
    Compare engine predictions with a reference.
    Assert that the difference is under a threshold.

    :param engine_name: string used in error message, if any
    :param pytorch_output: reference output used for the comparaison
    :param engine_output: output from the engine
    :param tolerance: if difference in outputs is above threshold, an error will be raised
    """
<<<<<<< HEAD
    engine_output = convert_tensors(engine_output)
    pytorch_output = convert_tensors(pytorch_output)
    discrepancy = compare_outputs(pytorch_output=pytorch_output, engine_output=engine_output)
    assert discrepancy < tolerance, (
        f"{engine_name} discrepancy is too high ({discrepancy:.2f} > {tolerance}):\n"
=======
    pytorch_output = to_numpy(pytorch_output)
    engine_output = to_numpy(engine_output)
    discrepency = compare_outputs(pytorch_output=pytorch_output, engine_output=engine_output)
    assert discrepency <= tolerance, (
        f"{engine_name} discrepency is too high ({discrepency:.2f} >= {tolerance}):\n"
>>>>>>> 406da0bc
        f"Pythorch:\n{pytorch_output}\n"
        f"VS\n"
        f"Engine:\n{engine_output}\n"
        f"Diff:\n"
        f"{torch.asarray(pytorch_output) - torch.asarray(engine_output)}\n"
        "Tolerance can be increased with --atol parameter."
    )


def launch_inference(
    infer: Callable, inputs: List[Dict[str, Union[np.ndarray, torch.Tensor]]], nb_measures: int
) -> Tuple[List[Union[np.ndarray, torch.Tensor]], List[float]]:
    """
    Perform inference and measure latency.

    :param infer: a lambda which will perform the inference
    :param inputs: tensor compatible with the lambda (Torch tensor for Pytorch, or numpy otherwise)
    :param nb_measures: number of measures to perform for the latency measure
    :return: a tuple of model output and inference latencies
    """
    assert type(inputs) == list
    assert len(inputs) > 0
    outputs = list()
    for batch_input in inputs:
        output = infer(batch_input)
        outputs.append(output)
    time_buffer: List[int] = list()
    for _ in range(nb_measures):
        with track_infer_time(time_buffer):
            _ = infer(inputs[0])
    return outputs, time_buffer


def get_triton_output_shape(output: torch.Tensor, task: str) -> List[int]:
    triton_output_shape = list(output.shape)
    triton_output_shape[0] = -1  # dynamic batch size
    if task in ["text-generation", "token-classification"]:
        triton_output_shape[1] = -1  # dynamic sequence size
    return triton_output_shape


def main(commands: argparse.Namespace):
    setup_logging(level=logging.DEBUG if commands.verbose else logging.INFO)
    logging.info("running with commands: %s", commands)
    if commands.device == "cpu" and "tensorrt" in commands.backend:
        raise Exception("can't perform inference on CPU and use Nvidia TensorRT as backend")
    if len(commands.seq_len) == len(set(commands.seq_len)) and "tensorrt" in commands.backend:
        logging.warning("having different sequence lengths may make TensorRT slower")

    torch.manual_seed(commands.seed)
    np.random.seed(commands.seed)
    torch.set_num_threads(commands.nb_threads)
    if commands.device is None:
        commands.device = "cuda" if torch.cuda.is_available() else "cpu"

    if isinstance(commands.auth_token, str) and commands.auth_token.lower() in ["true", "t"]:
        auth_token = True
    elif isinstance(commands.auth_token, str):
        auth_token = commands.auth_token
    else:
        auth_token = None
    run_on_cuda: bool = commands.device.startswith("cuda")
    Path(commands.output).mkdir(parents=True, exist_ok=True)
    onnx_model_path = os.path.join(commands.output, "model-original.onnx")
    onnx_optim_model_path = os.path.join(commands.output, "model.onnx")
    tensorrt_path = os.path.join(commands.output, "model.plan")
    if run_on_cuda:
        assert torch.cuda.is_available(), "CUDA/GPU is not available on Pytorch. Please check your CUDA installation"
    tokenizer_path = commands.tokenizer if commands.tokenizer else commands.model
    tokenizer: PreTrainedTokenizer = AutoTokenizer.from_pretrained(tokenizer_path, use_auth_token=auth_token)
    model_config: PretrainedConfig = AutoConfig.from_pretrained(pretrained_model_name_or_path=commands.model)
    input_names: List[str] = tokenizer.model_input_names
    if commands.task == "embedding":
        model_pytorch: Union[PreTrainedModel, STransformerWrapper] = load_sentence_transformers(commands.model)
    elif commands.task == "classification":
        model_pytorch = AutoModelForSequenceClassification.from_pretrained(commands.model, use_auth_token=auth_token)
    elif commands.task == "token-classification":
        model_pytorch = AutoModelForTokenClassification.from_pretrained(commands.model, use_auth_token=auth_token)
    elif commands.task == "text-generation":
        model_pytorch = AutoModelForCausalLM.from_pretrained(commands.model, use_auth_token=auth_token)
        input_names = ["input_ids"]
    else:
        raise Exception(f"unknown task: {commands.task}")

    logging.info(f"axis: {input_names}")

    model_pytorch.eval()
    if run_on_cuda:
        model_pytorch.cuda()

    tensor_shapes = list(zip(commands.batch_size, commands.seq_len))
    # take optimial size
    inputs_pytorch, _ = generate_multiple_inputs(
        batch_size=tensor_shapes[1][0],
        seq_len=tensor_shapes[1][1],
        input_names=input_names,
        device=commands.device,
        nb_inputs_to_gen=commands.warmup,
    )

<<<<<<< HEAD
=======
    # create onnx model and compare results
    convert_to_onnx(
        model_pytorch=model_pytorch,
        output_path=onnx_model_path,
        inputs_pytorch=inputs_pytorch[0],
        quantization=commands.quantization,
        var_output_seq=commands.task in ["text-generation", "token-classification"],
    )

>>>>>>> 406da0bc
    timings = {}

    def get_pytorch_infer(model: PreTrainedModel, cuda: bool, task: str):
        if task in ["classification", "text-generation", "token-classification"]:
            return infer_classification_pytorch(model=model, run_on_cuda=cuda)
        if task == "embedding":
            return infer_feature_extraction_pytorch(model=model, run_on_cuda=cuda)
        raise Exception(f"unknown task: {task}")

    with torch.inference_mode():
        logging.info("running Pytorch (FP32) benchmark")
        pytorch_output, time_buffer = launch_inference(
            infer=get_pytorch_infer(model=model_pytorch, cuda=run_on_cuda, task=commands.task),
            inputs=inputs_pytorch,
            nb_measures=commands.nb_measures,
        )
        if commands.task == "text-generation":
            conf_class: Type[Configuration] = ConfigurationDec
        elif commands.task == "token-classification":
            conf_class: Type[Configuration] = ConfigurationTokenClassifier
        else:
            conf_class = ConfigurationEnc

        triton_conf = conf_class(
            model_name_base=commands.name,
            dim_output=get_triton_output_shape(output=pytorch_output[0], task=commands.task),
            nb_instance=commands.nb_instances,
            tensor_input_names=input_names,
            working_directory=commands.output,
            device=commands.device,
        )
        timings["Pytorch (FP32)"] = time_buffer
        if run_on_cuda and not commands.fast:
            from torch.cuda.amp import autocast

            with autocast():
                engine_name = "Pytorch (FP16)"
                logging.info("running Pytorch (FP16) benchmark")
                pytorch_fp16_output, time_buffer = launch_inference(
                    infer=get_pytorch_infer(model=model_pytorch, cuda=run_on_cuda, task=commands.task),
                    inputs=inputs_pytorch,
                    nb_measures=commands.nb_measures,
                )
                check_accuracy(
                    engine_name=engine_name,
                    pytorch_output=pytorch_output,
                    engine_output=pytorch_fp16_output,
                    tolerance=commands.atol,
                )
                timings[engine_name] = time_buffer
        elif commands.device == "cpu":
            logging.info("preparing Pytorch (INT-8) benchmark")
            model_pytorch = torch.quantization.quantize_dynamic(model_pytorch, {torch.nn.Linear}, dtype=torch.qint8)
            engine_name = "Pytorch (INT-8)"
            logging.info("running Pytorch (FP32) benchmark")
            pytorch_int8_output, time_buffer = launch_inference(
                infer=get_pytorch_infer(model=model_pytorch, cuda=run_on_cuda, task=commands.task),
                inputs=inputs_pytorch,
                nb_measures=commands.nb_measures,
            )
            check_accuracy(
                engine_name=engine_name,
                pytorch_output=pytorch_output,
                engine_output=pytorch_int8_output,
                tolerance=commands.atol,
            )
            timings[engine_name] = time_buffer
    model_pytorch.cpu()

    logging.info("cleaning up")
    if run_on_cuda:
        torch.cuda.empty_cache()
    gc.collect()

    inputs_export, _ = generate_multiple_inputs(
        batch_size=tensor_shapes[1][0],
        seq_len=tensor_shapes[1][1],
        input_names=input_names,
        device="cpu",
        nb_inputs_to_gen=commands.warmup,
    )

    # create onnx model and compare results
    # do conversion after the model has been unloaded from GPU for larger models
    convert_to_onnx(
        model_pytorch=model_pytorch,
        output_path=onnx_model_path,
        inputs_pytorch=inputs_export[0],
        quantization=commands.quantization,
        var_output_seq=commands.task == "text-generation",
    )

    if "tensorrt" in commands.backend:
        logging.info("preparing TensorRT (FP16) benchmark")
        try:
            import tensorrt as trt
            from tensorrt.tensorrt import ICudaEngine, Logger, Runtime

            from transformer_deploy.backends.trt_utils import build_engine, load_engine, save_engine
        except ImportError:
            raise ImportError(
                "It seems that TensorRT is not yet installed. "
                "It is required when you declare TensorRT backend."
                "Please find installation instruction on "
                "https://docs.nvidia.com/deeplearning/tensorrt/install-guide/index.html"
            )
        trt_logger: Logger = trt.Logger(trt.Logger.INFO if commands.verbose else trt.Logger.WARNING)
        runtime: Runtime = trt.Runtime(trt_logger)
        engine: ICudaEngine = build_engine(
            runtime=runtime,
            onnx_file_path=onnx_model_path,
            logger=trt_logger,
            min_shape=tensor_shapes[0],
            optimal_shape=tensor_shapes[1],
            max_shape=tensor_shapes[2],
            workspace_size=commands.workspace_size * 1024 * 1024,
            fp16=not commands.quantization,
            int8=commands.quantization,
        )
        save_engine(engine=engine, engine_file_path=tensorrt_path)
        # important to check the engine has been correctly serialized
        tensorrt_model: Callable[[Dict[str, torch.Tensor]], torch.Tensor] = load_engine(
            runtime=runtime, engine_file_path=tensorrt_path
        )

        logging.info("running TensorRT (FP16) benchmark")
        engine_name = "TensorRT (FP16)"
        tensorrt_output, time_buffer = launch_inference(
            infer=tensorrt_model, inputs=inputs_pytorch, nb_measures=commands.nb_measures
        )
        check_accuracy(
            engine_name=engine_name,
            pytorch_output=pytorch_output,
            engine_output=tensorrt_output,
            tolerance=commands.atol,
        )
        timings[engine_name] = time_buffer
        del engine, tensorrt_model, runtime  # delete all tensorrt objects
        triton_conf.create_configs(
            tokenizer=tokenizer, model_path=tensorrt_path, config=model_config, engine_type=EngineType.TensorRT
        )

    if "onnx" in commands.backend:
        num_attention_heads, hidden_size = get_model_size(path=commands.model)
        # create optimized onnx model and compare results
        optimize_onnx(
            onnx_path=onnx_model_path,
            onnx_optim_model_path=onnx_optim_model_path,
            fp16=run_on_cuda,
            use_cuda=run_on_cuda,
            num_attention_heads=num_attention_heads,
            hidden_size=hidden_size,
        )
        if commands.device == "cpu" and commands.quantization:
            cpu_quantization(input_model_path=onnx_optim_model_path, output_model_path=onnx_optim_model_path)

        ort_provider = "CUDAExecutionProvider" if run_on_cuda else "CPUExecutionProvider"
        for provider, model_path, benchmark_name in [
            (ort_provider, onnx_model_path, "ONNX Runtime (FP32)"),
            (ort_provider, onnx_optim_model_path, "ONNX Runtime (optimized)"),
        ]:
            logging.info("preparing %s benchmark", benchmark_name)
            ort_model = create_model_for_provider(
                path=model_path,
                provider_to_use=provider,
                nb_threads=commands.nb_threads,
                nb_instances=commands.nb_instances,
            )

            def infer_ort(inputs: Dict[str, torch.Tensor]) -> torch.Tensor:
                results = inference_onnx_binding(model_onnx=ort_model, inputs=inputs, device=commands.device)
                return results["output"]

            logging.info("running %s benchmark", benchmark_name)
            ort_output, time_buffer = launch_inference(
                infer=infer_ort, inputs=inputs_pytorch, nb_measures=commands.nb_measures
            )
            check_accuracy(
                engine_name=benchmark_name,
                pytorch_output=pytorch_output,
                engine_output=ort_output,
                tolerance=commands.atol,
            )
            timings[benchmark_name] = time_buffer
            del ort_model

        triton_conf.create_configs(
            tokenizer=tokenizer,
            model_path=onnx_optim_model_path,
            config=model_config,
            engine_type=EngineType.ONNX,
        )

    if run_on_cuda:
        from torch.cuda import get_device_name

        print(f"Inference done on {get_device_name(0)}")

    print("latencies:")
    for name, time_buffer in timings.items():
        print_timings(name=name, timings=time_buffer)
    print(f"Each infence engine output is within {commands.atol} tolerance compared to Pytorch output")


def entrypoint():
    args = parse_args()
    main(commands=args)


if __name__ == "__main__":
    entrypoint()<|MERGE_RESOLUTION|>--- conflicted
+++ resolved
@@ -82,19 +82,11 @@
     :param engine_output: output from the engine
     :param tolerance: if difference in outputs is above threshold, an error will be raised
     """
-<<<<<<< HEAD
-    engine_output = convert_tensors(engine_output)
-    pytorch_output = convert_tensors(pytorch_output)
-    discrepancy = compare_outputs(pytorch_output=pytorch_output, engine_output=engine_output)
-    assert discrepancy < tolerance, (
-        f"{engine_name} discrepancy is too high ({discrepancy:.2f} > {tolerance}):\n"
-=======
     pytorch_output = to_numpy(pytorch_output)
     engine_output = to_numpy(engine_output)
     discrepency = compare_outputs(pytorch_output=pytorch_output, engine_output=engine_output)
     assert discrepency <= tolerance, (
         f"{engine_name} discrepency is too high ({discrepency:.2f} >= {tolerance}):\n"
->>>>>>> 406da0bc
         f"Pythorch:\n{pytorch_output}\n"
         f"VS\n"
         f"Engine:\n{engine_output}\n"
@@ -195,8 +187,6 @@
         nb_inputs_to_gen=commands.warmup,
     )
 
-<<<<<<< HEAD
-=======
     # create onnx model and compare results
     convert_to_onnx(
         model_pytorch=model_pytorch,
@@ -206,7 +196,6 @@
         var_output_seq=commands.task in ["text-generation", "token-classification"],
     )
 
->>>>>>> 406da0bc
     timings = {}
 
     def get_pytorch_infer(model: PreTrainedModel, cuda: bool, task: str):
@@ -281,24 +270,6 @@
         torch.cuda.empty_cache()
     gc.collect()
 
-    inputs_export, _ = generate_multiple_inputs(
-        batch_size=tensor_shapes[1][0],
-        seq_len=tensor_shapes[1][1],
-        input_names=input_names,
-        device="cpu",
-        nb_inputs_to_gen=commands.warmup,
-    )
-
-    # create onnx model and compare results
-    # do conversion after the model has been unloaded from GPU for larger models
-    convert_to_onnx(
-        model_pytorch=model_pytorch,
-        output_path=onnx_model_path,
-        inputs_pytorch=inputs_export[0],
-        quantization=commands.quantization,
-        var_output_seq=commands.task == "text-generation",
-    )
-
     if "tensorrt" in commands.backend:
         logging.info("preparing TensorRT (FP16) benchmark")
         try:
