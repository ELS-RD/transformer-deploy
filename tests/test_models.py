--- conflicted
+++ resolved
@@ -197,8 +197,6 @@
     args = parse_args(commands=commands)
     main(commands=args)
 
-
-<<<<<<< HEAD
 @pytest.mark.gpu
 def test_gpt2_medium_gpu():
     commands = [
@@ -208,7 +206,21 @@
         "text-generation",
         "--backend",
         "tensorrt",
-=======
+        "--batch",
+        "1",
+        "16",
+        "16",
+        "--seq-len",
+        "8",
+        "8",
+        "8",
+        "--output",
+        tempfile.mkdtemp(),
+    ]
+    args = parse_args(commands=commands)
+    main(commands=args)
+
+
 def test_bert_ner_cpu():
     commands = [
         "--model",
@@ -217,7 +229,6 @@
         "token-classification",
         "--backend",
         "onnx",
->>>>>>> 406da0bc
         "--batch",
         "1",
         "16",
